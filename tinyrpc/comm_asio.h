#pragma once

#if USE_ASIO
#include <array>
#include <atomic>
#include "asio/asio.hpp"
#include <exception>
#include <string>
#include <thread>
#include <unordered_map>
#include <mutex>
#include "concurrent_queue.h"
#include "logging.h"
#include "message.h"
#include "serialize.h"
#include "set_thread_name.h"
#include "streambuffer.h"
#include "tinycomm.h"

#undef LOGGING_COMPONENT
#define LOGGING_COMPONENT "comm_asio"

template<>
class std::hash<asio::ip::tcp::endpoint> {
public:
    size_t operator() (const asio::ip::tcp::endpoint & ep) const {
        uint64_t r = ep.address().to_v4().to_ulong();
        return ((r << 16) | ep.port());
        //return std::hash<std::string>()(ep.address().to_string());
    }
};

namespace tinyrpc {
    typedef asio::ip::tcp::endpoint AsioEP;
    typedef asio::ip::tcp::socket AsioSocket;
    typedef asio::ip::tcp::acceptor AsioAcceptor;
    typedef asio::io_service AsioService;
    typedef asio::strand AsioStrand;
    typedef asio::ip::address AsioAddr;
    typedef std::shared_ptr<std::condition_variable> CvPtr;
    typedef std::lock_guard<std::mutex> LockGuard;
    typedef asio::mutable_buffer AsioMutableBuffer;
    typedef std::shared_ptr<asio::mutable_buffer> AsioBufferPtr;

	template<>
    inline AsioEP MakeEP<AsioEP>(const std::string& host, uint16_t port) {
        return AsioEP(asio::ip::address::from_string(host), port);
    }

<<<<<<< HEAD
    template<>
    class Serializer<AsioEP> {
=======
    template<>
    class Serializer<AsioEP> {
    public:
>>>>>>> c1d1d59b
        static void Serialize(StreamBuffer& buf, const AsioEP& ep) {
            ::tinyrpc::Serialize(buf, ep.address().to_string());
            ::tinyrpc::Serialize(buf, ep.port());
        }

<<<<<<< HEAD
        static void Deserizlie(StreamBuffer& buf, AsioEP& ep) {
=======
        static void Deserialize(StreamBuffer& buf, AsioEP& ep) {
>>>>>>> c1d1d59b
            std::string host;
            ::tinyrpc::Deserialize(buf, host);
            uint16_t port;
            ::tinyrpc::Deserialize(buf, port);
            ep = MakeEP<AsioEP>(host, port);
        }
    };

    template<>
    inline const std::string EPToString<AsioEP>(const AsioEP & ep) {
        return ep.address().to_string() + ":" + std::to_string(ep.port());
    }

    inline const std::string ToString(const AsioEP & ep) {
        return EPToString(ep);
    }

    class EPHasher {
    public:
        size_t operator()(const AsioEP & ep) {
            return std::hash<std::string>()(ep.address().to_string());
        }
    };

    class TinyCommAsio : public TinyCommBase<AsioEP>
    {
        const static int NUM_WORKERS = 1;
        const static int RECEIVE_BUFFER_SIZE = 1024;

        struct SocketBuffers {
            SocketBuffers() : sock(nullptr), receive_buffer(RECEIVE_BUFFER_SIZE){}
            ~SocketBuffers() {
                delete sock;
            }
            AsioSocket * sock;
            ResizableBuffer receive_buffer;
            std::mutex lock;
            AsioEP target;
        private:
            SocketBuffers(const SocketBuffers &);
            SocketBuffers & operator=(const SocketBuffers&);
        };

        typedef std::shared_ptr<SocketBuffers> SocketBuffersPtr;
        typedef std::unordered_map<AsioEP, SocketBuffersPtr> EPSocketMap;
    public:
        /*
        * \brief constructs a asio communicator, listening on a port
        *
        * \param port: if not 0, the communicator will wait for connections on this
        *              port. Otherwise, communicator will not accept any connections.
        */
        TinyCommAsio(std::string host, int port = 0)
            : started_(false),
              host_(host),
            port_(port),
            receive_queue_(20),
            exit_now_(false) {
//            if (port == 0) return;
            try {
                acceptor_ = std::make_shared<AsioAcceptor>(io_service_);
                acceptor_->open(asio::ip::tcp::v4());
                acceptor_->set_option(asio::socket_base::reuse_address(true));
                acceptor_->bind(AsioEP(asio::ip::tcp::v4(), port));
                port_ = acceptor_->local_endpoint().port();
            }
            catch (std::exception & e) {
                TINY_ABORT("error binding to port %d: %s", port_, e.what());
            }
        }

        virtual ~TinyCommAsio() {
            {
                LockGuard l(sockets_lock_);
                exit_now_ = true;
            }
            if (acceptor_) {
                acceptor_->close();
            }
            TINY_LOG("asio accepting thread exit");
            io_service_.stop();
            for (int i = 0; i < NUM_WORKERS; i++) {
                workers_[i].join();
                TINY_LOG("asio worker thread %d exit", i);
            }
            SignalHandlerThreadsToExit();
        };

        virtual void SignalHandlerThreadsToExit() {
            receive_queue_.SignalForKill();
        }

        // start polling for messages
        virtual void Start() override {
            if (started_) {
                return;
            }
            started_ = true;
            acceptor_->listen();
            PostAsyncAccept();
            workers_.resize(NUM_WORKERS);
            for (int i = 0; i < NUM_WORKERS; i++) {
                workers_[i] = std::thread([this, i]() {
                    SetThreadName("asio worker", i);
                    try {
                        asio::io_service::work work(io_service_);
                        io_service_.run();
                    }
                    catch (std::exception & e) {
                        TINY_WARN("asio worker %d hit an exception and has to exit: %s", e.what());
                        return;
                    }
                });
            }
        };

        // send/receive
        virtual CommErrors Send(const MessagePtr & msg) override {
            // pad a uint64_t size at the head of the buffer
            uint64_t size = msg->GetStreamBuffer().GetSize() + sizeof(uint64_t);
            msg->GetStreamBuffer().WriteHead(size);
            SocketBuffersPtr socket;
            try {
                socket = GetSocket(msg->GetRemoteAddr());
                if (socket == nullptr) {
                    TINY_ASSERT(exit_now_, "socket is null, but exit_now_ is not");
                    return CommErrors::SEND_ERROR;
                }
                LockGuard sl(socket->lock);
                asio::write(*(socket->sock),
                    asio::buffer(msg->GetStreamBuffer().GetBuf(), msg->GetStreamBuffer().GetSize()));
            }
            catch (std::exception & e) {
                TINY_WARN("communication error occurred: %s", e.what());
                asio::error_code err;
                if (socket) {
                    HandleFailureWithEc(socket, err);
                }
                return CommErrors::SEND_ERROR;
            }
            return CommErrors::SUCCESS;
        };

        virtual MessagePtr Recv() override {
            MessagePtr msg = nullptr;
            receive_queue_.Pop(msg);
            return msg;
        };

        AsioEP EP() {
            return MakeEP<AsioEP>(host_, port_);
        }

    private:
        void PostAsyncAccept() {
            if (!acceptor_) return;
            AsioSocket* sock = new AsioSocket(io_service_);
            acceptor_->async_accept(*sock, [this, sock](const asio::error_code& error) {
                HandleAccept(sock, error);
            });
        }

        void HandleAccept(AsioSocket* sock, const asio::error_code& error) {
            try {
                if (error) {
                    TINY_WARN("Error accepting connection: %s", error.message().c_str());
                    return;
                }
                if (exit_now_) {
                    return;
                }
                const AsioEP & remote = sock->remote_endpoint();
                TINY_LOG("new client connected: %s", EPToString(remote).c_str());
                LockGuard l(sockets_lock_);
                if (exit_now_) {
                    return;
                }
                SocketBuffersPtr & socket = sockets_[remote];
                if (socket == nullptr) {
                    socket = SocketBuffersPtr(new SocketBuffers());
                }
                LockGuard(socket->lock);
                TINY_ASSERT(socket->sock == nullptr, "this socket seems to have connected: %s", EPToString(remote).c_str());
                if (socket->sock == nullptr) {
                    socket->sock = sock;
                }
                else {
                    delete sock;
                }
                socket->target = remote;
                PostAsyncReadNoLock(socket);
            }
            catch (std::exception& e) {
                if (exit_now_) {
                    return;
                }
                TINY_ABORT("error occurred: %s", e.what());
            }
            PostAsyncAccept();
        }

        inline void PostAsyncReadNoLock(const SocketBuffersPtr & socket) {
            // ASSUMING socket.lock is held
            try {
                void * buf = socket->receive_buffer.GetWritableBuf();
                size_t size = socket->receive_buffer.GetWritableSize();
                TINY_ASSERT(buf != nullptr && size != 0, "no buf space left, buf=%p, size=%llu", buf, size);
                socket->sock->async_read_some(asio::buffer(buf, size),
                    [this, socket](const asio::error_code& ec, std::size_t bytes_transferred)
                {
                    HandleRead(socket, ec, bytes_transferred);
                });
            }
            catch (std::exception & e) {
                if (exit_now_)
                {
                    return;
                }
                TINY_ABORT("hit an exception: %s", e.what());
            }
        }

        void RecvLongMessage(SocketBuffersPtr socket, size_t package_size) {
            try {
                LockGuard sl(socket->lock);
                while (socket->receive_buffer.GetReceivedBytes() < package_size) {
                    void * buf = socket->receive_buffer.GetWritableBuf();
                    size_t writable_size = socket->receive_buffer.GetWritableSize();
                    size_t bytes_to_read = package_size - socket->receive_buffer.GetReceivedBytes();
                    TINY_ASSERT(buf != nullptr && writable_size >= bytes_to_read,
                        "no buf space left, buf=%p, size=%llu", buf, writable_size);
                    size_t bytes = socket->sock->receive(asio::buffer(buf, writable_size));
                    socket->receive_buffer.MarkReceiveBytes(bytes);
                }
                SealMessageNoLock(socket, package_size);
                PostAsyncReadNoLock(socket);
            }
            catch (std::exception & e) {
                if (exit_now_) {
                    return;
                }
                TINY_WARN("read error from %s:%d, trying to handle failure...",
                    socket->target.address().to_string().c_str(), socket->target.port());
                HandleFailure(socket, e.what());
            }
        }

        void SealMessageNoLock(SocketBuffersPtr socket, size_t package_size) {
            TINY_LOG("A complete packet is received, size=%lld", package_size);
            // have received the whole message, pack it into MessagePtr and start receiving next one
            MessagePtr message(new MessageType);
            message->SetRemoteAddr(socket->target);
            message->GetStreamBuffer().SetBuf(
                (char*)socket->receive_buffer.RenewBuf(RECEIVE_BUFFER_SIZE), package_size);
            uint64_t size;
            // remove the head uint64_t before passing it to RPC
            message->GetStreamBuffer().Read(&size, sizeof(size));
            message->SetStatus(TinyErrorCode::SUCCESS);
            receive_queue_.Push(message);
        }

        void HandleRead(SocketBuffersPtr socket, const asio::error_code & ec, std::size_t bytes_transferred) {
            if (exit_now_)
                return;
            if (ec) {
                TINY_WARN("read error from %s:%d, trying to handle failture...",
                    socket->target.address().to_string().c_str(), socket->target.port());
                HandleFailureWithEc(socket, ec);
            }
            else {
                bool need_post_read = true;
                LockGuard sl(socket->lock);
                const AsioEP & remote = socket->sock->remote_endpoint();
                TINY_LOG("received %llu bytes from socket", bytes_transferred);
                socket->receive_buffer.MarkReceiveBytes(bytes_transferred);
                size_t bytes_received_total = socket->receive_buffer.GetReceivedBytes();
                // packet will arrive with the uint64_t size at the head
                if (bytes_received_total >= sizeof(size_t)) {
                    uint64_t package_size = *(uint64_t*)socket->receive_buffer.GetBuf();
                    TINY_ASSERT(package_size < (size_t)16 * 1024 * 1024 * 1024,
                        "alarmingly large package_size: %lld", package_size);
                    if (bytes_received_total < package_size) {
                        if (socket->receive_buffer.Size() < package_size) {
                            socket->receive_buffer.Resize(package_size);
                        }
                        if (package_size >= 10 * 1024 * 1024) {
                            // spawn a new thread to do the long read
                            std::thread t([this, socket, package_size]() {
                                RecvLongMessage(socket, package_size);
                            });
                            t.detach();
                            // the receiving thread will post async read, so we
                            // should not do it in this thread
                            need_post_read = false;
                        }
                    }
                    else {
                        if (bytes_received_total == package_size) {
                            SealMessageNoLock(socket, package_size);
                        }
                        else {
                            // it is possible that we have received multiple packages,
                            // in which case bytes_received_total > package_size
                            char * received_buf = (char*)socket->receive_buffer.GetBuf();
                            uint64_t package_start = 0;
                            uint64_t bytes_left = bytes_received_total;
                            while (true) {
                                package_size = *(uint64_t*)(received_buf + package_start);
                                TINY_ASSERT(package_start < bytes_received_total, "something is really wrong");
                                TINY_LOG("A complete packet is received, size=%lld", package_size);
                                char * package_buf = new char[package_size];
                                memcpy(package_buf, received_buf + package_start, package_size);
                                MessagePtr message(new MessageType);
                                message->SetRemoteAddr(socket->target);
                                message->GetStreamBuffer().SetBuf(package_buf, package_size);
                                uint64_t size;
                                // remove the head uint64_t before passing it to RPC
                                message->GetStreamBuffer().Read(&size, sizeof(size));
                                message->SetStatus(TinyErrorCode::SUCCESS);
                                receive_queue_.Push(message);
                                package_start += package_size;
                                bytes_left -= package_size;
                                if (bytes_left < sizeof(uint64_t)
                                    || bytes_left < *(uint64_t*)(received_buf + package_start)) {
                                    break;
                                }
                            }
                            // ok, now we have something left in the buffer, but not a whole package
                            // we should move the content to the front of the buffer and continue
                            // receiving messages
                            socket->receive_buffer.Compact(package_start);
                        }
                    }
                }
                // post a new read request if required
                if (need_post_read) PostAsyncReadNoLock(socket);
            }
        }

        void HandleFailureWithEc(SocketBuffersPtr socket, const asio::error_code& ec) {
            HandleFailure(socket, ec.message());
        }

        void HandleFailure(SocketBuffersPtr socket, const std::string& msg) {
            TINY_WARN("a network failure occurred, error=%s", msg.c_str());
            LockGuard l(sockets_lock_);
            LockGuard sl(socket->lock);
            if (exit_now_)
                return;
            if (socket->sock != nullptr) {
                // notify failure by sending a special message
                MessagePtr message(new MessageType);
                message->SetStatus(TinyErrorCode::SERVER_FAIL);
                message->SetRemoteAddr(socket->target);
                receive_queue_.Push(message);
            }
            auto it = sockets_.find(socket->target);
            if (it != sockets_.end() && it->second == socket) {
                sockets_.erase(it);
            }
            TINY_LOG("socket closed, now number of sockets becomes %llu", sockets_.size());
        }

        SocketBuffersPtr GetSocket(const AsioEP & remote) {
            LockGuard l(sockets_lock_);
            if (exit_now_) return nullptr;
            SocketBuffersPtr & socket = sockets_[remote];
            if (socket == nullptr) {
                socket = SocketBuffersPtr(new SocketBuffers());
                socket->target = remote;
            }
            LockGuard sl(socket->lock);
            if (socket->sock == nullptr) {
                bool connected = false;
                int sleep_second = 1;
                AsioSocket *sock = new AsioSocket(io_service_);
                while (true){
                    try {
                        sock->connect(remote);
                    }
                    catch (std::exception &e) {
                        if (exit_now_) {
                            return nullptr;
                        }
                        if (sleep_second > 20) {
                            TINY_WARN("error connecting to server %s:%d, msg: %s", remote.address().to_string().c_str(),
                                      remote.port(), e.what());
                            throw e;
                        }
                        TINY_LOG("Wait connecting to server %s:%d, msg: %s", remote.address().to_string().c_str(),
                                  remote.port(), e.what());
                        std::this_thread::sleep_for(std::chrono::seconds(sleep_second));
                        sleep_second *= 2;
                        continue;
                    }
                    break;
                }
                socket->sock = sock;
                TINY_LOG("connected to server: %s:%d", remote.address().to_string().c_str(), remote.port());
                // when we have a null socket, the sending buffer and receiving buffer must be empty
                TINY_ASSERT(socket->receive_buffer.GetReceivedBytes() == 0,
                    "unexpected non-empty receive buffer");
                // now, post a async read
                socket->receive_buffer.Resize(RECEIVE_BUFFER_SIZE);
                PostAsyncReadNoLock(socket);
            }
            return socket;
        }

        bool started_;
        ConcurrentQueue<MessagePtr> receive_queue_;

        AsioService io_service_;
        std::shared_ptr<AsioAcceptor> acceptor_;
        std::mutex sockets_lock_;
        EPSocketMap sockets_;
        std::string host_;
        uint16_t port_;

        std::vector<std::thread> workers_;
        std::atomic<bool> exit_now_;
    };
};
#endif<|MERGE_RESOLUTION|>--- conflicted
+++ resolved
@@ -1,491 +1,482 @@
-#pragma once
-
-#if USE_ASIO
-#include <array>
-#include <atomic>
-#include "asio/asio.hpp"
-#include <exception>
-#include <string>
-#include <thread>
-#include <unordered_map>
-#include <mutex>
-#include "concurrent_queue.h"
-#include "logging.h"
-#include "message.h"
-#include "serialize.h"
-#include "set_thread_name.h"
-#include "streambuffer.h"
-#include "tinycomm.h"
-
-#undef LOGGING_COMPONENT
-#define LOGGING_COMPONENT "comm_asio"
-
-template<>
-class std::hash<asio::ip::tcp::endpoint> {
-public:
-    size_t operator() (const asio::ip::tcp::endpoint & ep) const {
-        uint64_t r = ep.address().to_v4().to_ulong();
-        return ((r << 16) | ep.port());
-        //return std::hash<std::string>()(ep.address().to_string());
-    }
-};
-
-namespace tinyrpc {
-    typedef asio::ip::tcp::endpoint AsioEP;
-    typedef asio::ip::tcp::socket AsioSocket;
-    typedef asio::ip::tcp::acceptor AsioAcceptor;
-    typedef asio::io_service AsioService;
-    typedef asio::strand AsioStrand;
-    typedef asio::ip::address AsioAddr;
-    typedef std::shared_ptr<std::condition_variable> CvPtr;
-    typedef std::lock_guard<std::mutex> LockGuard;
-    typedef asio::mutable_buffer AsioMutableBuffer;
-    typedef std::shared_ptr<asio::mutable_buffer> AsioBufferPtr;
-
-	template<>
-    inline AsioEP MakeEP<AsioEP>(const std::string& host, uint16_t port) {
-        return AsioEP(asio::ip::address::from_string(host), port);
-    }
-
-<<<<<<< HEAD
-    template<>
-    class Serializer<AsioEP> {
-=======
-    template<>
-    class Serializer<AsioEP> {
-    public:
->>>>>>> c1d1d59b
-        static void Serialize(StreamBuffer& buf, const AsioEP& ep) {
-            ::tinyrpc::Serialize(buf, ep.address().to_string());
-            ::tinyrpc::Serialize(buf, ep.port());
-        }
-
-<<<<<<< HEAD
-        static void Deserizlie(StreamBuffer& buf, AsioEP& ep) {
-=======
-        static void Deserialize(StreamBuffer& buf, AsioEP& ep) {
->>>>>>> c1d1d59b
-            std::string host;
-            ::tinyrpc::Deserialize(buf, host);
-            uint16_t port;
-            ::tinyrpc::Deserialize(buf, port);
-            ep = MakeEP<AsioEP>(host, port);
-        }
-    };
-
-    template<>
-    inline const std::string EPToString<AsioEP>(const AsioEP & ep) {
-        return ep.address().to_string() + ":" + std::to_string(ep.port());
-    }
-
-    inline const std::string ToString(const AsioEP & ep) {
-        return EPToString(ep);
-    }
-
-    class EPHasher {
-    public:
-        size_t operator()(const AsioEP & ep) {
-            return std::hash<std::string>()(ep.address().to_string());
-        }
-    };
-
-    class TinyCommAsio : public TinyCommBase<AsioEP>
-    {
-        const static int NUM_WORKERS = 1;
-        const static int RECEIVE_BUFFER_SIZE = 1024;
-
-        struct SocketBuffers {
-            SocketBuffers() : sock(nullptr), receive_buffer(RECEIVE_BUFFER_SIZE){}
-            ~SocketBuffers() {
-                delete sock;
-            }
-            AsioSocket * sock;
-            ResizableBuffer receive_buffer;
-            std::mutex lock;
-            AsioEP target;
-        private:
-            SocketBuffers(const SocketBuffers &);
-            SocketBuffers & operator=(const SocketBuffers&);
-        };
-
-        typedef std::shared_ptr<SocketBuffers> SocketBuffersPtr;
-        typedef std::unordered_map<AsioEP, SocketBuffersPtr> EPSocketMap;
-    public:
-        /*
-        * \brief constructs a asio communicator, listening on a port
-        *
-        * \param port: if not 0, the communicator will wait for connections on this
-        *              port. Otherwise, communicator will not accept any connections.
-        */
-        TinyCommAsio(std::string host, int port = 0)
-            : started_(false),
-              host_(host),
-            port_(port),
-            receive_queue_(20),
-            exit_now_(false) {
-//            if (port == 0) return;
-            try {
-                acceptor_ = std::make_shared<AsioAcceptor>(io_service_);
-                acceptor_->open(asio::ip::tcp::v4());
-                acceptor_->set_option(asio::socket_base::reuse_address(true));
-                acceptor_->bind(AsioEP(asio::ip::tcp::v4(), port));
-                port_ = acceptor_->local_endpoint().port();
-            }
-            catch (std::exception & e) {
-                TINY_ABORT("error binding to port %d: %s", port_, e.what());
-            }
-        }
-
-        virtual ~TinyCommAsio() {
-            {
-                LockGuard l(sockets_lock_);
-                exit_now_ = true;
-            }
-            if (acceptor_) {
-                acceptor_->close();
-            }
-            TINY_LOG("asio accepting thread exit");
-            io_service_.stop();
-            for (int i = 0; i < NUM_WORKERS; i++) {
-                workers_[i].join();
-                TINY_LOG("asio worker thread %d exit", i);
-            }
-            SignalHandlerThreadsToExit();
-        };
-
-        virtual void SignalHandlerThreadsToExit() {
-            receive_queue_.SignalForKill();
-        }
-
-        // start polling for messages
-        virtual void Start() override {
-            if (started_) {
-                return;
-            }
-            started_ = true;
-            acceptor_->listen();
-            PostAsyncAccept();
-            workers_.resize(NUM_WORKERS);
-            for (int i = 0; i < NUM_WORKERS; i++) {
-                workers_[i] = std::thread([this, i]() {
-                    SetThreadName("asio worker", i);
-                    try {
-                        asio::io_service::work work(io_service_);
-                        io_service_.run();
-                    }
-                    catch (std::exception & e) {
-                        TINY_WARN("asio worker %d hit an exception and has to exit: %s", e.what());
-                        return;
-                    }
-                });
-            }
-        };
-
-        // send/receive
-        virtual CommErrors Send(const MessagePtr & msg) override {
-            // pad a uint64_t size at the head of the buffer
-            uint64_t size = msg->GetStreamBuffer().GetSize() + sizeof(uint64_t);
-            msg->GetStreamBuffer().WriteHead(size);
-            SocketBuffersPtr socket;
-            try {
-                socket = GetSocket(msg->GetRemoteAddr());
-                if (socket == nullptr) {
-                    TINY_ASSERT(exit_now_, "socket is null, but exit_now_ is not");
-                    return CommErrors::SEND_ERROR;
-                }
-                LockGuard sl(socket->lock);
-                asio::write(*(socket->sock),
-                    asio::buffer(msg->GetStreamBuffer().GetBuf(), msg->GetStreamBuffer().GetSize()));
-            }
-            catch (std::exception & e) {
-                TINY_WARN("communication error occurred: %s", e.what());
-                asio::error_code err;
-                if (socket) {
-                    HandleFailureWithEc(socket, err);
-                }
-                return CommErrors::SEND_ERROR;
-            }
-            return CommErrors::SUCCESS;
-        };
-
-        virtual MessagePtr Recv() override {
-            MessagePtr msg = nullptr;
-            receive_queue_.Pop(msg);
-            return msg;
-        };
-
-        AsioEP EP() {
-            return MakeEP<AsioEP>(host_, port_);
-        }
-
-    private:
-        void PostAsyncAccept() {
-            if (!acceptor_) return;
-            AsioSocket* sock = new AsioSocket(io_service_);
-            acceptor_->async_accept(*sock, [this, sock](const asio::error_code& error) {
-                HandleAccept(sock, error);
-            });
-        }
-
-        void HandleAccept(AsioSocket* sock, const asio::error_code& error) {
-            try {
-                if (error) {
-                    TINY_WARN("Error accepting connection: %s", error.message().c_str());
-                    return;
-                }
-                if (exit_now_) {
-                    return;
-                }
-                const AsioEP & remote = sock->remote_endpoint();
-                TINY_LOG("new client connected: %s", EPToString(remote).c_str());
-                LockGuard l(sockets_lock_);
-                if (exit_now_) {
-                    return;
-                }
-                SocketBuffersPtr & socket = sockets_[remote];
-                if (socket == nullptr) {
-                    socket = SocketBuffersPtr(new SocketBuffers());
-                }
-                LockGuard(socket->lock);
-                TINY_ASSERT(socket->sock == nullptr, "this socket seems to have connected: %s", EPToString(remote).c_str());
-                if (socket->sock == nullptr) {
-                    socket->sock = sock;
-                }
-                else {
-                    delete sock;
-                }
-                socket->target = remote;
-                PostAsyncReadNoLock(socket);
-            }
-            catch (std::exception& e) {
-                if (exit_now_) {
-                    return;
-                }
-                TINY_ABORT("error occurred: %s", e.what());
-            }
-            PostAsyncAccept();
-        }
-
-        inline void PostAsyncReadNoLock(const SocketBuffersPtr & socket) {
-            // ASSUMING socket.lock is held
-            try {
-                void * buf = socket->receive_buffer.GetWritableBuf();
-                size_t size = socket->receive_buffer.GetWritableSize();
-                TINY_ASSERT(buf != nullptr && size != 0, "no buf space left, buf=%p, size=%llu", buf, size);
-                socket->sock->async_read_some(asio::buffer(buf, size),
-                    [this, socket](const asio::error_code& ec, std::size_t bytes_transferred)
-                {
-                    HandleRead(socket, ec, bytes_transferred);
-                });
-            }
-            catch (std::exception & e) {
-                if (exit_now_)
-                {
-                    return;
-                }
-                TINY_ABORT("hit an exception: %s", e.what());
-            }
-        }
-
-        void RecvLongMessage(SocketBuffersPtr socket, size_t package_size) {
-            try {
-                LockGuard sl(socket->lock);
-                while (socket->receive_buffer.GetReceivedBytes() < package_size) {
-                    void * buf = socket->receive_buffer.GetWritableBuf();
-                    size_t writable_size = socket->receive_buffer.GetWritableSize();
-                    size_t bytes_to_read = package_size - socket->receive_buffer.GetReceivedBytes();
-                    TINY_ASSERT(buf != nullptr && writable_size >= bytes_to_read,
-                        "no buf space left, buf=%p, size=%llu", buf, writable_size);
-                    size_t bytes = socket->sock->receive(asio::buffer(buf, writable_size));
-                    socket->receive_buffer.MarkReceiveBytes(bytes);
-                }
-                SealMessageNoLock(socket, package_size);
-                PostAsyncReadNoLock(socket);
-            }
-            catch (std::exception & e) {
-                if (exit_now_) {
-                    return;
-                }
-                TINY_WARN("read error from %s:%d, trying to handle failure...",
-                    socket->target.address().to_string().c_str(), socket->target.port());
-                HandleFailure(socket, e.what());
-            }
-        }
-
-        void SealMessageNoLock(SocketBuffersPtr socket, size_t package_size) {
-            TINY_LOG("A complete packet is received, size=%lld", package_size);
-            // have received the whole message, pack it into MessagePtr and start receiving next one
-            MessagePtr message(new MessageType);
-            message->SetRemoteAddr(socket->target);
-            message->GetStreamBuffer().SetBuf(
-                (char*)socket->receive_buffer.RenewBuf(RECEIVE_BUFFER_SIZE), package_size);
-            uint64_t size;
-            // remove the head uint64_t before passing it to RPC
-            message->GetStreamBuffer().Read(&size, sizeof(size));
-            message->SetStatus(TinyErrorCode::SUCCESS);
-            receive_queue_.Push(message);
-        }
-
-        void HandleRead(SocketBuffersPtr socket, const asio::error_code & ec, std::size_t bytes_transferred) {
-            if (exit_now_)
-                return;
-            if (ec) {
-                TINY_WARN("read error from %s:%d, trying to handle failture...",
-                    socket->target.address().to_string().c_str(), socket->target.port());
-                HandleFailureWithEc(socket, ec);
-            }
-            else {
-                bool need_post_read = true;
-                LockGuard sl(socket->lock);
-                const AsioEP & remote = socket->sock->remote_endpoint();
-                TINY_LOG("received %llu bytes from socket", bytes_transferred);
-                socket->receive_buffer.MarkReceiveBytes(bytes_transferred);
-                size_t bytes_received_total = socket->receive_buffer.GetReceivedBytes();
-                // packet will arrive with the uint64_t size at the head
-                if (bytes_received_total >= sizeof(size_t)) {
-                    uint64_t package_size = *(uint64_t*)socket->receive_buffer.GetBuf();
-                    TINY_ASSERT(package_size < (size_t)16 * 1024 * 1024 * 1024,
-                        "alarmingly large package_size: %lld", package_size);
-                    if (bytes_received_total < package_size) {
-                        if (socket->receive_buffer.Size() < package_size) {
-                            socket->receive_buffer.Resize(package_size);
-                        }
-                        if (package_size >= 10 * 1024 * 1024) {
-                            // spawn a new thread to do the long read
-                            std::thread t([this, socket, package_size]() {
-                                RecvLongMessage(socket, package_size);
-                            });
-                            t.detach();
-                            // the receiving thread will post async read, so we
-                            // should not do it in this thread
-                            need_post_read = false;
-                        }
-                    }
-                    else {
-                        if (bytes_received_total == package_size) {
-                            SealMessageNoLock(socket, package_size);
-                        }
-                        else {
-                            // it is possible that we have received multiple packages,
-                            // in which case bytes_received_total > package_size
-                            char * received_buf = (char*)socket->receive_buffer.GetBuf();
-                            uint64_t package_start = 0;
-                            uint64_t bytes_left = bytes_received_total;
-                            while (true) {
-                                package_size = *(uint64_t*)(received_buf + package_start);
-                                TINY_ASSERT(package_start < bytes_received_total, "something is really wrong");
-                                TINY_LOG("A complete packet is received, size=%lld", package_size);
-                                char * package_buf = new char[package_size];
-                                memcpy(package_buf, received_buf + package_start, package_size);
-                                MessagePtr message(new MessageType);
-                                message->SetRemoteAddr(socket->target);
-                                message->GetStreamBuffer().SetBuf(package_buf, package_size);
-                                uint64_t size;
-                                // remove the head uint64_t before passing it to RPC
-                                message->GetStreamBuffer().Read(&size, sizeof(size));
-                                message->SetStatus(TinyErrorCode::SUCCESS);
-                                receive_queue_.Push(message);
-                                package_start += package_size;
-                                bytes_left -= package_size;
-                                if (bytes_left < sizeof(uint64_t)
-                                    || bytes_left < *(uint64_t*)(received_buf + package_start)) {
-                                    break;
-                                }
-                            }
-                            // ok, now we have something left in the buffer, but not a whole package
-                            // we should move the content to the front of the buffer and continue
-                            // receiving messages
-                            socket->receive_buffer.Compact(package_start);
-                        }
-                    }
-                }
-                // post a new read request if required
-                if (need_post_read) PostAsyncReadNoLock(socket);
-            }
-        }
-
-        void HandleFailureWithEc(SocketBuffersPtr socket, const asio::error_code& ec) {
-            HandleFailure(socket, ec.message());
-        }
-
-        void HandleFailure(SocketBuffersPtr socket, const std::string& msg) {
-            TINY_WARN("a network failure occurred, error=%s", msg.c_str());
-            LockGuard l(sockets_lock_);
-            LockGuard sl(socket->lock);
-            if (exit_now_)
-                return;
-            if (socket->sock != nullptr) {
-                // notify failure by sending a special message
-                MessagePtr message(new MessageType);
-                message->SetStatus(TinyErrorCode::SERVER_FAIL);
-                message->SetRemoteAddr(socket->target);
-                receive_queue_.Push(message);
-            }
-            auto it = sockets_.find(socket->target);
-            if (it != sockets_.end() && it->second == socket) {
-                sockets_.erase(it);
-            }
-            TINY_LOG("socket closed, now number of sockets becomes %llu", sockets_.size());
-        }
-
-        SocketBuffersPtr GetSocket(const AsioEP & remote) {
-            LockGuard l(sockets_lock_);
-            if (exit_now_) return nullptr;
-            SocketBuffersPtr & socket = sockets_[remote];
-            if (socket == nullptr) {
-                socket = SocketBuffersPtr(new SocketBuffers());
-                socket->target = remote;
-            }
-            LockGuard sl(socket->lock);
-            if (socket->sock == nullptr) {
-                bool connected = false;
-                int sleep_second = 1;
-                AsioSocket *sock = new AsioSocket(io_service_);
-                while (true){
-                    try {
-                        sock->connect(remote);
-                    }
-                    catch (std::exception &e) {
-                        if (exit_now_) {
-                            return nullptr;
-                        }
-                        if (sleep_second > 20) {
-                            TINY_WARN("error connecting to server %s:%d, msg: %s", remote.address().to_string().c_str(),
-                                      remote.port(), e.what());
-                            throw e;
-                        }
-                        TINY_LOG("Wait connecting to server %s:%d, msg: %s", remote.address().to_string().c_str(),
-                                  remote.port(), e.what());
-                        std::this_thread::sleep_for(std::chrono::seconds(sleep_second));
-                        sleep_second *= 2;
-                        continue;
-                    }
-                    break;
-                }
-                socket->sock = sock;
-                TINY_LOG("connected to server: %s:%d", remote.address().to_string().c_str(), remote.port());
-                // when we have a null socket, the sending buffer and receiving buffer must be empty
-                TINY_ASSERT(socket->receive_buffer.GetReceivedBytes() == 0,
-                    "unexpected non-empty receive buffer");
-                // now, post a async read
-                socket->receive_buffer.Resize(RECEIVE_BUFFER_SIZE);
-                PostAsyncReadNoLock(socket);
-            }
-            return socket;
-        }
-
-        bool started_;
-        ConcurrentQueue<MessagePtr> receive_queue_;
-
-        AsioService io_service_;
-        std::shared_ptr<AsioAcceptor> acceptor_;
-        std::mutex sockets_lock_;
-        EPSocketMap sockets_;
-        std::string host_;
-        uint16_t port_;
-
-        std::vector<std::thread> workers_;
-        std::atomic<bool> exit_now_;
-    };
-};
-#endif+#pragma once
+
+#if USE_ASIO
+#include <array>
+#include <atomic>
+#include "asio/asio.hpp"
+#include <exception>
+#include <string>
+#include <thread>
+#include <unordered_map>
+#include <mutex>
+#include "concurrent_queue.h"
+#include "logging.h"
+#include "message.h"
+#include "serialize.h"
+#include "set_thread_name.h"
+#include "streambuffer.h"
+#include "tinycomm.h"
+
+#undef LOGGING_COMPONENT
+#define LOGGING_COMPONENT "comm_asio"
+
+template<>
+class std::hash<asio::ip::tcp::endpoint> {
+public:
+    size_t operator() (const asio::ip::tcp::endpoint & ep) const {
+        uint64_t r = ep.address().to_v4().to_ulong();
+        return ((r << 16) | ep.port());
+        //return std::hash<std::string>()(ep.address().to_string());
+    }
+};
+
+namespace tinyrpc {
+    typedef asio::ip::tcp::endpoint AsioEP;
+    typedef asio::ip::tcp::socket AsioSocket;
+    typedef asio::ip::tcp::acceptor AsioAcceptor;
+    typedef asio::io_service AsioService;
+    typedef asio::strand AsioStrand;
+    typedef asio::ip::address AsioAddr;
+    typedef std::shared_ptr<std::condition_variable> CvPtr;
+    typedef std::lock_guard<std::mutex> LockGuard;
+    typedef asio::mutable_buffer AsioMutableBuffer;
+    typedef std::shared_ptr<asio::mutable_buffer> AsioBufferPtr;
+
+	template<>
+    inline AsioEP MakeEP<AsioEP>(const std::string& host, uint16_t port) {
+        return AsioEP(asio::ip::address::from_string(host), port);
+    }
+
+    template<>
+    class Serializer<AsioEP> {
+    public:
+        static void Serialize(StreamBuffer& buf, const AsioEP& ep) {
+            ::tinyrpc::Serialize(buf, ep.address().to_string());
+            ::tinyrpc::Serialize(buf, ep.port());
+        }
+
+        static void Deserialize(StreamBuffer& buf, AsioEP& ep) {
+            std::string host;
+            ::tinyrpc::Deserialize(buf, host);
+            uint16_t port;
+            ::tinyrpc::Deserialize(buf, port);
+            ep = MakeEP<AsioEP>(host, port);
+        }
+    };
+
+    template<>
+    inline const std::string EPToString<AsioEP>(const AsioEP & ep) {
+        return ep.address().to_string() + ":" + std::to_string(ep.port());
+    }
+
+    inline const std::string ToString(const AsioEP & ep) {
+        return EPToString(ep);
+    }
+
+    class EPHasher {
+    public:
+        size_t operator()(const AsioEP & ep) {
+            return std::hash<std::string>()(ep.address().to_string());
+        }
+    };
+
+    class TinyCommAsio : public TinyCommBase<AsioEP>
+    {
+        const static int NUM_WORKERS = 1;
+        const static int RECEIVE_BUFFER_SIZE = 1024;
+
+        struct SocketBuffers {
+            SocketBuffers() : sock(nullptr), receive_buffer(RECEIVE_BUFFER_SIZE){}
+            ~SocketBuffers() {
+                delete sock;
+            }
+            AsioSocket * sock;
+            ResizableBuffer receive_buffer;
+            std::mutex lock;
+            AsioEP target;
+        private:
+            SocketBuffers(const SocketBuffers &);
+            SocketBuffers & operator=(const SocketBuffers&);
+        };
+
+        typedef std::shared_ptr<SocketBuffers> SocketBuffersPtr;
+        typedef std::unordered_map<AsioEP, SocketBuffersPtr> EPSocketMap;
+    public:
+        /*
+        * \brief constructs a asio communicator, listening on a port
+        *
+        * \param port: if not 0, the communicator will wait for connections on this
+        *              port. Otherwise, communicator will not accept any connections.
+        */
+        TinyCommAsio(std::string host, int port = 0)
+            : started_(false),
+              host_(host),
+            port_(port),
+            receive_queue_(20),
+            exit_now_(false) {
+//            if (port == 0) return;
+            try {
+                acceptor_ = std::make_shared<AsioAcceptor>(io_service_);
+                acceptor_->open(asio::ip::tcp::v4());
+                acceptor_->set_option(asio::socket_base::reuse_address(true));
+                acceptor_->bind(AsioEP(asio::ip::tcp::v4(), port));
+                port_ = acceptor_->local_endpoint().port();
+            }
+            catch (std::exception & e) {
+                TINY_ABORT("error binding to port %d: %s", port_, e.what());
+            }
+        }
+
+        virtual ~TinyCommAsio() {
+            {
+                LockGuard l(sockets_lock_);
+                exit_now_ = true;
+            }
+            if (acceptor_) {
+                acceptor_->close();
+            }
+            TINY_LOG("asio accepting thread exit");
+            io_service_.stop();
+            for (int i = 0; i < NUM_WORKERS; i++) {
+                workers_[i].join();
+                TINY_LOG("asio worker thread %d exit", i);
+            }
+            SignalHandlerThreadsToExit();
+        };
+
+        virtual void SignalHandlerThreadsToExit() {
+            receive_queue_.SignalForKill();
+        }
+
+        // start polling for messages
+        virtual void Start() override {
+            if (started_) {
+                return;
+            }
+            started_ = true;
+            acceptor_->listen();
+            PostAsyncAccept();
+            workers_.resize(NUM_WORKERS);
+            for (int i = 0; i < NUM_WORKERS; i++) {
+                workers_[i] = std::thread([this, i]() {
+                    SetThreadName("asio worker", i);
+                    try {
+                        asio::io_service::work work(io_service_);
+                        io_service_.run();
+                    }
+                    catch (std::exception & e) {
+                        TINY_WARN("asio worker %d hit an exception and has to exit: %s", e.what());
+                        return;
+                    }
+                });
+            }
+        };
+
+        // send/receive
+        virtual CommErrors Send(const MessagePtr & msg) override {
+            // pad a uint64_t size at the head of the buffer
+            uint64_t size = msg->GetStreamBuffer().GetSize() + sizeof(uint64_t);
+            msg->GetStreamBuffer().WriteHead(size);
+            SocketBuffersPtr socket;
+            try {
+                socket = GetSocket(msg->GetRemoteAddr());
+                if (socket == nullptr) {
+                    TINY_ASSERT(exit_now_, "socket is null, but exit_now_ is not");
+                    return CommErrors::SEND_ERROR;
+                }
+                LockGuard sl(socket->lock);
+                asio::write(*(socket->sock),
+                    asio::buffer(msg->GetStreamBuffer().GetBuf(), msg->GetStreamBuffer().GetSize()));
+            }
+            catch (std::exception & e) {
+                TINY_WARN("communication error occurred: %s", e.what());
+                asio::error_code err;
+                if (socket) {
+                    HandleFailureWithEc(socket, err);
+                }
+                return CommErrors::SEND_ERROR;
+            }
+            return CommErrors::SUCCESS;
+        };
+
+        virtual MessagePtr Recv() override {
+            MessagePtr msg = nullptr;
+            receive_queue_.Pop(msg);
+            return msg;
+        };
+
+        AsioEP EP() {
+            return MakeEP<AsioEP>(host_, port_);
+        }
+
+    private:
+        void PostAsyncAccept() {
+            if (!acceptor_) return;
+            AsioSocket* sock = new AsioSocket(io_service_);
+            acceptor_->async_accept(*sock, [this, sock](const asio::error_code& error) {
+                HandleAccept(sock, error);
+            });
+        }
+
+        void HandleAccept(AsioSocket* sock, const asio::error_code& error) {
+            try {
+                if (error) {
+                    TINY_WARN("Error accepting connection: %s", error.message().c_str());
+                    return;
+                }
+                if (exit_now_) {
+                    return;
+                }
+                const AsioEP & remote = sock->remote_endpoint();
+                TINY_LOG("new client connected: %s", EPToString(remote).c_str());
+                LockGuard l(sockets_lock_);
+                if (exit_now_) {
+                    return;
+                }
+                SocketBuffersPtr & socket = sockets_[remote];
+                if (socket == nullptr) {
+                    socket = SocketBuffersPtr(new SocketBuffers());
+                }
+                LockGuard(socket->lock);
+                TINY_ASSERT(socket->sock == nullptr, "this socket seems to have connected: %s", EPToString(remote).c_str());
+                if (socket->sock == nullptr) {
+                    socket->sock = sock;
+                }
+                else {
+                    delete sock;
+                }
+                socket->target = remote;
+                PostAsyncReadNoLock(socket);
+            }
+            catch (std::exception& e) {
+                if (exit_now_) {
+                    return;
+                }
+                TINY_ABORT("error occurred: %s", e.what());
+            }
+            PostAsyncAccept();
+        }
+
+        inline void PostAsyncReadNoLock(const SocketBuffersPtr & socket) {
+            // ASSUMING socket.lock is held
+            try {
+                void * buf = socket->receive_buffer.GetWritableBuf();
+                size_t size = socket->receive_buffer.GetWritableSize();
+                TINY_ASSERT(buf != nullptr && size != 0, "no buf space left, buf=%p, size=%llu", buf, size);
+                socket->sock->async_read_some(asio::buffer(buf, size),
+                    [this, socket](const asio::error_code& ec, std::size_t bytes_transferred)
+                {
+                    HandleRead(socket, ec, bytes_transferred);
+                });
+            }
+            catch (std::exception & e) {
+                if (exit_now_)
+                {
+                    return;
+                }
+                TINY_ABORT("hit an exception: %s", e.what());
+            }
+        }
+
+        void RecvLongMessage(SocketBuffersPtr socket, size_t package_size) {
+            try {
+                LockGuard sl(socket->lock);
+                while (socket->receive_buffer.GetReceivedBytes() < package_size) {
+                    void * buf = socket->receive_buffer.GetWritableBuf();
+                    size_t writable_size = socket->receive_buffer.GetWritableSize();
+                    size_t bytes_to_read = package_size - socket->receive_buffer.GetReceivedBytes();
+                    TINY_ASSERT(buf != nullptr && writable_size >= bytes_to_read,
+                        "no buf space left, buf=%p, size=%llu", buf, writable_size);
+                    size_t bytes = socket->sock->receive(asio::buffer(buf, writable_size));
+                    socket->receive_buffer.MarkReceiveBytes(bytes);
+                }
+                SealMessageNoLock(socket, package_size);
+                PostAsyncReadNoLock(socket);
+            }
+            catch (std::exception & e) {
+                if (exit_now_) {
+                    return;
+                }
+                TINY_WARN("read error from %s:%d, trying to handle failure...",
+                    socket->target.address().to_string().c_str(), socket->target.port());
+                HandleFailure(socket, e.what());
+            }
+        }
+
+        void SealMessageNoLock(SocketBuffersPtr socket, size_t package_size) {
+            TINY_LOG("A complete packet is received, size=%lld", package_size);
+            // have received the whole message, pack it into MessagePtr and start receiving next one
+            MessagePtr message(new MessageType);
+            message->SetRemoteAddr(socket->target);
+            message->GetStreamBuffer().SetBuf(
+                (char*)socket->receive_buffer.RenewBuf(RECEIVE_BUFFER_SIZE), package_size);
+            uint64_t size;
+            // remove the head uint64_t before passing it to RPC
+            message->GetStreamBuffer().Read(&size, sizeof(size));
+            message->SetStatus(TinyErrorCode::SUCCESS);
+            receive_queue_.Push(message);
+        }
+
+        void HandleRead(SocketBuffersPtr socket, const asio::error_code & ec, std::size_t bytes_transferred) {
+            if (exit_now_)
+                return;
+            if (ec) {
+                TINY_WARN("read error from %s:%d, trying to handle failture...",
+                    socket->target.address().to_string().c_str(), socket->target.port());
+                HandleFailureWithEc(socket, ec);
+            }
+            else {
+                bool need_post_read = true;
+                LockGuard sl(socket->lock);
+                const AsioEP & remote = socket->sock->remote_endpoint();
+                TINY_LOG("received %llu bytes from socket", bytes_transferred);
+                socket->receive_buffer.MarkReceiveBytes(bytes_transferred);
+                size_t bytes_received_total = socket->receive_buffer.GetReceivedBytes();
+                // packet will arrive with the uint64_t size at the head
+                if (bytes_received_total >= sizeof(size_t)) {
+                    uint64_t package_size = *(uint64_t*)socket->receive_buffer.GetBuf();
+                    TINY_ASSERT(package_size < (size_t)16 * 1024 * 1024 * 1024,
+                        "alarmingly large package_size: %lld", package_size);
+                    if (bytes_received_total < package_size) {
+                        if (socket->receive_buffer.Size() < package_size) {
+                            socket->receive_buffer.Resize(package_size);
+                        }
+                        if (package_size >= 10 * 1024 * 1024) {
+                            // spawn a new thread to do the long read
+                            std::thread t([this, socket, package_size]() {
+                                RecvLongMessage(socket, package_size);
+                            });
+                            t.detach();
+                            // the receiving thread will post async read, so we
+                            // should not do it in this thread
+                            need_post_read = false;
+                        }
+                    }
+                    else {
+                        if (bytes_received_total == package_size) {
+                            SealMessageNoLock(socket, package_size);
+                        }
+                        else {
+                            // it is possible that we have received multiple packages,
+                            // in which case bytes_received_total > package_size
+                            char * received_buf = (char*)socket->receive_buffer.GetBuf();
+                            uint64_t package_start = 0;
+                            uint64_t bytes_left = bytes_received_total;
+                            while (true) {
+                                package_size = *(uint64_t*)(received_buf + package_start);
+                                TINY_ASSERT(package_start < bytes_received_total, "something is really wrong");
+                                TINY_LOG("A complete packet is received, size=%lld", package_size);
+                                char * package_buf = new char[package_size];
+                                memcpy(package_buf, received_buf + package_start, package_size);
+                                MessagePtr message(new MessageType);
+                                message->SetRemoteAddr(socket->target);
+                                message->GetStreamBuffer().SetBuf(package_buf, package_size);
+                                uint64_t size;
+                                // remove the head uint64_t before passing it to RPC
+                                message->GetStreamBuffer().Read(&size, sizeof(size));
+                                message->SetStatus(TinyErrorCode::SUCCESS);
+                                receive_queue_.Push(message);
+                                package_start += package_size;
+                                bytes_left -= package_size;
+                                if (bytes_left < sizeof(uint64_t)
+                                    || bytes_left < *(uint64_t*)(received_buf + package_start)) {
+                                    break;
+                                }
+                            }
+                            // ok, now we have something left in the buffer, but not a whole package
+                            // we should move the content to the front of the buffer and continue
+                            // receiving messages
+                            socket->receive_buffer.Compact(package_start);
+                        }
+                    }
+                }
+                // post a new read request if required
+                if (need_post_read) PostAsyncReadNoLock(socket);
+            }
+        }
+
+        void HandleFailureWithEc(SocketBuffersPtr socket, const asio::error_code& ec) {
+            HandleFailure(socket, ec.message());
+        }
+
+        void HandleFailure(SocketBuffersPtr socket, const std::string& msg) {
+            TINY_WARN("a network failure occurred, error=%s", msg.c_str());
+            LockGuard l(sockets_lock_);
+            LockGuard sl(socket->lock);
+            if (exit_now_)
+                return;
+            if (socket->sock != nullptr) {
+                // notify failure by sending a special message
+                MessagePtr message(new MessageType);
+                message->SetStatus(TinyErrorCode::SERVER_FAIL);
+                message->SetRemoteAddr(socket->target);
+                receive_queue_.Push(message);
+            }
+            auto it = sockets_.find(socket->target);
+            if (it != sockets_.end() && it->second == socket) {
+                sockets_.erase(it);
+            }
+            TINY_LOG("socket closed, now number of sockets becomes %llu", sockets_.size());
+        }
+
+        SocketBuffersPtr GetSocket(const AsioEP & remote) {
+            LockGuard l(sockets_lock_);
+            if (exit_now_) return nullptr;
+            SocketBuffersPtr & socket = sockets_[remote];
+            if (socket == nullptr) {
+                socket = SocketBuffersPtr(new SocketBuffers());
+                socket->target = remote;
+            }
+            LockGuard sl(socket->lock);
+            if (socket->sock == nullptr) {
+                bool connected = false;
+                int sleep_second = 1;
+                AsioSocket *sock = new AsioSocket(io_service_);
+                while (true){
+                    try {
+                        sock->connect(remote);
+                    }
+                    catch (std::exception &e) {
+                        if (exit_now_) {
+                            return nullptr;
+                        }
+                        if (sleep_second > 20) {
+                            TINY_WARN("error connecting to server %s:%d, msg: %s", remote.address().to_string().c_str(),
+                                      remote.port(), e.what());
+                            throw e;
+                        }
+                        TINY_LOG("Wait connecting to server %s:%d, msg: %s", remote.address().to_string().c_str(),
+                                  remote.port(), e.what());
+                        std::this_thread::sleep_for(std::chrono::seconds(sleep_second));
+                        sleep_second *= 2;
+                        continue;
+                    }
+                    break;
+                }
+                socket->sock = sock;
+                TINY_LOG("connected to server: %s:%d", remote.address().to_string().c_str(), remote.port());
+                // when we have a null socket, the sending buffer and receiving buffer must be empty
+                TINY_ASSERT(socket->receive_buffer.GetReceivedBytes() == 0,
+                    "unexpected non-empty receive buffer");
+                // now, post a async read
+                socket->receive_buffer.Resize(RECEIVE_BUFFER_SIZE);
+                PostAsyncReadNoLock(socket);
+            }
+            return socket;
+        }
+
+        bool started_;
+        ConcurrentQueue<MessagePtr> receive_queue_;
+
+        AsioService io_service_;
+        std::shared_ptr<AsioAcceptor> acceptor_;
+        std::mutex sockets_lock_;
+        EPSocketMap sockets_;
+        std::string host_;
+        uint16_t port_;
+
+        std::vector<std::thread> workers_;
+        std::atomic<bool> exit_now_;
+    };
+};
+#endif