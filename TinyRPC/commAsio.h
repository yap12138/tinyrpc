--- conflicted
+++ resolved
@@ -25,9 +25,6 @@
 	typedef boost::asio::strand asioStrand;
 	typedef boost::asio::ip::address asioAddr;
 
-	//Just For Test
-	static const size_t HEADER_SIZE = sizeof(int64_t) + 2 * sizeof(uint32_t) + sizeof(size_t);
-
     class EPHasher
     {
     public:
@@ -61,14 +58,8 @@
             // a data race here.
             for (auto & it : sockets_)
             {
-<<<<<<< HEAD
                 it.second->close();
                 delete it.second;
-=======
-                it.second.socket->close();
-                delete it.second.socket;
-                delete it.second.strand;
->>>>>>> d1b667a3
             }
 			for (auto & it : data_) {
 				delete it.second;
@@ -117,23 +108,15 @@
                 MessagePtr msg = send_queue_.pop();
 
                 // get socket
-<<<<<<< HEAD
                 EPSocketMap::iterator it = sockets_.find(msg->get_remote_addr());
 				asioEP remote = msg->get_remote_addr();
-=======
-                EPMap::iterator it = sockets_.find(msg->get_remote_addr());
->>>>>>> d1b667a3
                 if (it == sockets_.end())
                 {
                     asioSocket* sock = new asioSocket(io_service_);
                     try
                     {
                         sock->connect(remote);
-<<<<<<< HEAD
                         it = sockets_.insert(it, std::make_pair(remote, sock));
-=======
-                        it = sockets_.insert(it, std::make_pair(remote, SocketStrand(sock, strand)));
->>>>>>> d1b667a3
 						LOG("connecting to server: %s:%d", remote.address().to_string(), remote.port());
                     }
                     catch (std::exception & e)
@@ -144,16 +127,11 @@
 					data_[remote] = new StreamBuffer();
 					buffers_[remote] = (char *)malloc(BUFFER_SIZE);
                 }
-<<<<<<< HEAD
 
 				asioSocket* sock = it->second;
 				StreamBuffer & data = *data_[remote];
 				data.clear();
 				char *receive_buffer = buffers_[remote];
-=======
-				asioSocket* sock = it->second.socket;
-                asioStrand* strand = it->second.strand;
->>>>>>> d1b667a3
 
 				// send
                 // packet format: size_t fullSize | int64_t seq | uint32_t protocol_id | uint32_t sync | contents
@@ -199,7 +177,6 @@
                 {
                     acceptor_.accept(*sock);
 					// insert into the receiving sockets
-<<<<<<< HEAD
                     asioEP & remote = sock->remote_endpoint();
 					EPSocketMap::iterator it = sockets_.find(remote);
                     if (it == sockets_.end())
@@ -212,14 +189,6 @@
 						buffers_[remote] = (char *)malloc(BUFFER_SIZE);
 						char *receive_buffer = buffers_[remote];
 						sock->async_read_some(boost::asio::buffer(receive_buffer, BUFFER_SIZE), boost::bind(&TinyCommAsio::handle_read, this, boost::asio::placeholders::error, boost::asio::placeholders::bytes_transferred, sock));
-=======
-                    asioEP & remoteEP = sock->remote_endpoint();
-					EPMap::iterator it = sockets_.find(remoteEP);
-                    if (it == sockets_.end())
-                    {
-                        LOG("adding new receiving socket: %s:%d", remoteEP.address().to_string(), remoteEP.port());
-                        it = sockets_.insert(it, std::make_pair(remoteEP, SocketStrand(sock, strand)));
->>>>>>> d1b667a3
                     }
                     else
                     {
@@ -257,22 +226,26 @@
 						// read has finished
 						if (data.get_size() == size) {
 							// packet format: size_t fullSize | int64_t seq | uint32_t protocol_id | uint32_t sync | contents
+							int header_size = 0;
 							data.read(size);
-							size -= HEADER_SIZE;
+							header_size += sizeof(size);
 							int64_t seq = 0;
 							data.read(seq);
+							header_size += sizeof(seq);
 							uint32_t protocol_id = 0;
 							data.read(protocol_id);
+							header_size += sizeof(protocol_id);
 							uint32_t sync = 0;
 							data.read(sync);
+							header_size += sizeof(sync);
 							StreamBuffer buf;
-							buf.write(data.get_buf() + HEADER_SIZE, size);
+							buf.write(data.get_buf() + header_size, size - header_size);
 							MessagePtr message(new MessageType);
 							message->set_seq(seq);
 							message->set_protocol_id(protocol_id);
 							message->set_sync(sync);
 							message->get_stream_buffer().clear();
-							message->get_stream_buffer().write(data.get_buf() + HEADER_SIZE, size);
+							message->get_stream_buffer().write(data.get_buf() + header_size, size - header_size);
 							message->set_remote_addr(sock->remote_endpoint());
 							receive_queue_.push(message);
 							data.clear();
@@ -290,20 +263,12 @@
         bool started_;
         ConcurrentQueue<MessagePtr> send_queue_;
         ConcurrentQueue<MessagePtr> receive_queue_;
-<<<<<<< HEAD
 
 		EPSocketMap sockets_;
 
 		EPBufferMap buffers_;
 
 		EPDataMap data_;
-=======
-        /*
-		EPMap sending_sockets_;
-        EPMap receiving_sockets_;
-		*/
-		EPMap sockets_;
->>>>>>> d1b667a3
 
 		asioService io_service_;
 		asioAcceptor acceptor_;
